--- conflicted
+++ resolved
@@ -143,7 +143,7 @@
 
         Parameters
         ----------
-        name : str
+        name : string
             Name of the NetCDF variable.
         data : numpy.ndarray, optional
             Array containing the data.
@@ -312,7 +312,7 @@
 
     Parameters
     ----------
-    filename : str
+    filename : string
         Filename of netCDF file. If already exiting then it will be opened
         as read only unless the append keyword is set. if the overwrite
         keyword is set then the file will be overwritten.
@@ -813,9 +813,10 @@
         if direct:
             self.append_var(self.time_var, dates)
         else:
-            units = self.dataset.variables[self.time_var].units
             self.append_var(self.time_var,
-                            netCDF4.date2num(dates, units=units,
+                            netCDF4.date2num(dates,
+                                             units=self.dataset.variables[
+                                                 self.time_var].units,
                                              calendar='standard'))
 
     def write_ts(self, loc_id, data, dates, extend_time='first',
@@ -955,7 +956,7 @@
         for key in data:
             if data[key].shape[1] != dates.size:
                 raise NcTsBase("Timestamps and dataset "
-                               "second dimension {:} must have ",
+                               "second dimension {:} must have "
                                " the same size".format(key))
             if data[key].shape[0] != self.n_loc:
                 raise NcTsBase("Datasets first dimension "
@@ -1471,67 +1472,44 @@
         if self.mode == 'r':
             if self.read_bulk:
                 if self.previous_cell != cell:
+                    print("Switching cell to {:} "
+                          "reading gpi {:}".format(cell, gpi))
                     self.close()
                     self.previous_cell = cell
-                    self.nc = self.ioclass(filename, mode=self.mode,
-                                           read_bulk=self.read_bulk,
-                                           read_dates=self.read_dates)
+                    self.fid = self.ioclass(filename, mode=self.mode,
+                                            read_bulk=self.read_bulk,
+                                            read_dates=self.read_dates)
             else:
-<<<<<<< HEAD
-                self.__close_nc()
-                self.nc = self.ioclass(filename, mode=self.mode,
-                                       read_bulk=self.read_bulk,
-                                       read_dates=self.read_dates)
+                self.close()
+                self.fid = self.ioclass(filename, mode=self.mode,
+                                        read_bulk=self.read_bulk,
+                                        read_dates=self.read_dates)
 
         if self.mode in ['w', 'a']:
             if self.write_bulk:
                 if self.previous_cell != cell:
                     print("Switching cell to {:} "
                           "writing gpi {:}".format(cell, gpi))
-                    self.__flush_nc()
-                    self.__close_nc()
+                    self.flush()
+                    self.close()
                     self.previous_cell = cell
                     self.__open_write(filename, cell)
             else:
-                self.__flush_nc()
-                self.__close_nc()
+                self.flush()
+                self.close()
                 self.__open_write(filename, cell)
 
     def __open_write(self, filename, cell):
         if os.path.exists(filename):
             if not self.is_overwritten and self.mode == 'w':
                 n_loc = self.grid.grid_points_for_cell(cell)[0].size
-                self.nc = self.ioclass(filename, mode='w', n_loc=n_loc)
-=======
-                self.close()
-
-            self.fid = self.ioclass(filename, mode=self.mode,
-                                    read_bulk=self.read_bulk,
-                                    read_dates=self.read_dates)
-
-        if self.mode in ['w', 'a']:
-            if self.previous_cell != cell:
-                self.flush()
-                self.close()
-                self.previous_cell = cell
-
-            if os.path.exists(filename):
-                if not self.is_overwritten and self.mode == 'w':
-                    n_loc = self.grid.grid_points_for_cell(cell)[0].size
-                    self.fid = self.ioclass(filename, mode='w', n_loc=n_loc)
-                    self.is_overwritten = True
-                else:
-                    self.fid = self.ioclass(filename, mode='a')
-            else:
-                n_loc = self.grid.grid_points_for_cell(cell)[0].size
-                self.fid = self.ioclass(filename, mode=self.mode, n_loc=n_loc)
->>>>>>> ae128d2f
+                self.fid = self.ioclass(filename, mode='w', n_loc=n_loc)
                 self.is_overwritten = True
             else:
-                self.nc = self.ioclass(filename, mode='a')
+                self.fid = self.ioclass(filename, mode='a')
         else:
             n_loc = self.grid.grid_points_for_cell(cell)[0].size
-            self.nc = self.ioclass(filename, mode=self.mode, n_loc=n_loc)
+            self.fid = self.ioclass(filename, mode=self.mode, n_loc=n_loc)
             self.is_overwritten = True
 
     def read_gp(self, gpi, period=None, **kwargs):
@@ -1551,10 +1529,10 @@
         ts : pandas.DataFrame
             Time series.
         """
+        if self.mode in ['w', 'a']:
+            raise IOError("trying to read file is in 'write/append' mode")
+
         self._open(gpi)
-
-        if self.mode in ['w', 'a']:
-            raise IOError("File is not open in read mode")
 
         if self.parameters is None:
             data = self.fid.read_all_ts(gpi, **kwargs)
@@ -1563,9 +1541,11 @@
 
         if self.dates is None or self.read_dates:
             if "dates_direct" in kwargs:
-                time = self.fid.read_time(gpi)
+                self.dates = self.fid.read_time(gpi)
             else:
-                time = self.fid.read_dates(gpi)
+                self.dates = self.fid.read_dates(gpi)
+
+        time = self.dates
 
         # remove time column from dataframe, only index should contain time
         try:
@@ -1606,11 +1586,10 @@
             Time series data to write. Index has to be pandas.DateTimeIndex or
             called 'time' in case of the dictionary.
         """
+        if self.mode == 'r':
+            raise IOError("trying to write but file is in 'read' mode")
+
         self._open(gpi)
-
-        if self.mode in ['r']:
-            raise IOError("File is not open in write/append mode")
-
         lon, lat = self.grid.gpi2lonlat(gpi)
 
         if isinstance(data, pd.DataFrame):
